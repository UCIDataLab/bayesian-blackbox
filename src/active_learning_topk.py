import argparse
import logging
import pathlib
import random
from collections import deque
from multiprocessing import Process, JoinableQueue
from typing import List, Dict, Tuple

import matplotlib.pyplot as plt
import numpy as np
from active_utils import prepare_data, SAMPLE_CATEGORY, _get_confidence_k, get_ground_truth
from data_utils import datafile_dict, num_classes_dict, DATASET_LIST
from models import BetaBernoulli, ClasswiseEce
from tqdm import tqdm

COLUMN_WIDTH = 3.25  # Inches
TEXT_WIDTH = 6.299213  # Inches
GOLDEN_RATIO = 1.61803398875
DPI = 300
FONT_SIZE = 8
OUTPUT_DIR = "../output_from_anvil/active_learning_topk"
RUNS = 100
LOG_FREQ = 10
PRIOR_STRENGTH = 5

def get_samples_topk(args: argparse.Namespace,
                     categories: List[int],
                     observations: List[bool],
                     confidences: List[float],
                     num_classes: int,
                     num_samples: int,
                     sample_method: str,
                     prior=None,
                     weight=None,
                     random_seed: int = 0) -> Tuple[np.ndarray, np.ndarray, np.ndarray]:
    # prepare model, deques, thetas, choices

    random.seed(random_seed)

    if args.metric == 'accuracy':
        model = BetaBernoulli(num_classes, prior)
    elif args.metric == 'calibration_error':
        model = ClasswiseEce(num_classes, num_bins=10, weight=weight, prior=None)

    deques = [deque() for _ in range(num_classes)]
    for (category, score, observation) in zip(categories, confidences, observations):
        if args.metric == 'accuracy':
            deques[category].append(observation)
        elif args.metric == 'calibration_error':
            deques[category].append((observation, score))
    for _deque in deques:
        random.shuffle(_deque)

<<<<<<< HEAD
    sampled_categories = np.zeros((num_samples,), dtype=np.int)
    sampled_observations = np.zeros((num_samples,), dtype=np.int)
    sampled_scores = np.zeros((num_samples,), dtype=np.float)
    sample_fct = SAMPLE_CATEGORY[sample_method]

    for idx in range(num_samples):
        # sampling process:
        # if there are less than k available arms to play, switch to top 1, the sampling method has been switched to top1,
        # then the return 'category_list' is an int
        categories_list = sample_fct(deques=deques,
                                     random_seed=random_seed,
                                     model=model,
                                     mode=mode,
                                     topk=args.topk,
                                     max_ttts_trial=50,
                                     ttts_beta=0.5,
                                     epsilon=0.1,
                                     ucb_c=1, )

        # COMMENT: @rloganiv - Two issues with the following block of code:
        # 1. It is weird that categories list is not always a list. Instead of post-processing
        # here, it is preferable to have the output of all of the SAMPLE_CATEGORY functions
        # be a list.
        # 2. Overriding args.topk is really dangerous here - it will be set to 1 for all subsequent
        # functions (e.g., during evaluation), and furthermore people using your code will have no
        # idea this has happened. If args.topk > 1 is not a valid choice for certain sample methods
        # then you should raise an Error early on.
=======
    sampled_categories = np.empty((num_samples,), dtype=int)
    sampled_scores = np.empty((num_samples,), dtype=float)
    sampled_observations = np.empty((num_samples,), dtype=bool)

    idx = 0

    topk = args.topk

    while idx < num_samples:
        # sampling process:
        # if there are less than k available arms to play, switch to top 1, the sampling method has been switched to top1,
        # then the return 'category_list' is an int
        categories_list = SAMPLE_CATEGORY[sample_method].__call__(deques=deques,
                                                                  random_seed=random_seed,
                                                                  model=model,
                                                                  mode=args.mode,
                                                                  topk=topk,
                                                                  max_ttts_trial=50,
                                                                  ttts_beta=0.5,
                                                                  epsilon=0.1,
                                                                  ucb_c=1, )
>>>>>>> 9b59072e
        if type(categories_list) != list:
            categories_list = [categories_list]
            if topk != 1:
                topk = 1

        # update model, deques, thetas, choices
        for category in categories_list:
            if args.metric == 'accuracy':
                observation = deques[category].pop()
                model.update(category, observation)

            elif args.metric == 'calibration_error':
                observation, score = deques[category].pop()
                model.update(category, observation, score)
                sampled_scores[idx] = score

            sampled_categories[idx] = category
            sampled_observations[idx] = observation

<<<<<<< HEAD
    # write sampled_categories, sampled_observations, sampled_scores to file
    dir = args.output / experiment_name
    try:
        os.stat(dir)
    except:
        os.mkdir(dir)

    pickle.dump(sampled_categories, open(dir / 'sampled_categories.pkl', "wb"))
    pickle.dump(sampled_observations, open(dir / 'sampled_observations.pkl', "wb"))
    pickle.dump(sampled_scores, open(dir / 'sampled_scores.pkl', "wb"))
=======
            idx += 1
>>>>>>> 9b59072e

    return sampled_categories, sampled_observations, sampled_scores


def eval(args: argparse.Namespace,
         categories: List[int],
         observations: List[bool],
         confidences: List[float],
         ground_truth: np.ndarray,
         num_classes: int,
         prior=None,
         weight=None) -> Tuple[np.ndarray, np.ndarray, np.ndarray]:
    """

    :param args:
    :param categories:
    :param observations:
    :param confidences:
    :param ground_truth:
    :param num_classes:
    :param prior:
    :param weight:

    :return avg_num_agreement: (num_samples, ) array.
            Average number of agreement between selected topk and ground truth topk at each step.
    :return cumulative_metric: (num_samples, ) array.
            Metric (accuracy or ece) measured on sampled_observations, sampled categories and sampled scores.
    :return non_cumulative_metric: (num_samples, ) array.
            Average metric (accuracy or ece) evaluated with model.eval of the selected topk arms at each step.
    """
    num_samples = len(categories)

    if args.metric == 'accuracy':
        model = BetaBernoulli(num_classes, prior)
    elif args.metric == 'calibration_error':
        model = ClasswiseEce(num_classes, num_bins=10, weight=weight, prior=None)

    avg_num_agreement = np.zeros((num_samples // LOG_FREQ,))
    cumulative_metric = np.zeros((num_samples // LOG_FREQ,))
    non_cumulative_metric = np.zeros((num_samples // LOG_FREQ,))

    topk_arms = np.zeros((num_classes,), dtype=np.bool_)

    for idx, (category, observation, confidence) in enumerate(zip(categories, observations, confidences)):

        if args.metric == 'accuracy':
            model.update(category, observation)

        elif args.metric == 'calibration_error':
            model.update(category, observation, confidence)

        if idx % LOG_FREQ == 0:
            # select TOPK arms
            topk_arms[:] = 0
            metric_val = model.eval
            if args.mode == 'min':
                indices = metric_val.argsort()[:args.topk]
            elif args.mode == 'max':
                indices = metric_val.argsort()[-args.topk:]
            topk_arms[indices] = 1
            # evaluation
            avg_num_agreement[idx // LOG_FREQ] = topk_arms[ground_truth==1].mean()
            # todo: each class is equally weighted by taking the mean. replace with frequency.(?)
            cumulative_metric[idx // LOG_FREQ] = model.frequentist_eval.mean()
            non_cumulative_metric[idx // LOG_FREQ] = metric_val[topk_arms].mean()

    return avg_num_agreement, cumulative_metric, non_cumulative_metric


def _comparison_plot(eval_result_dict: Dict[str, np.ndarray], figname: str, ylabel: str) -> None:
    # If labels are getting cut off make the figsize smaller
    plt.figure(figsize=(COLUMN_WIDTH, COLUMN_WIDTH / GOLDEN_RATIO), dpi=300)

    for method_name, metric_eval in eval_result_dict.items():
        x = np.arange(len(metric_eval)) * LOG_FREQ
        plt.plot(x[1:], metric_eval[1:], label=method_name)
    plt.xlabel('#Queries')
    plt.ylabel(ylabel)
    plt.legend()
    plt.yticks(fontsize=FONT_SIZE)
    plt.xticks(fontsize=FONT_SIZE)
    plt.ylim(0.0, 1.0)
    plt.savefig(figname, format='pdf', dpi=300, bbox_inches='tight')


def comparison_plot(args: argparse.Namespace,
                    experiment_name: str,
                    avg_num_agreement_dict: Dict[str, np.ndarray],
                    cumulative_metric_dict: Dict[str, np.ndarray],
                    non_cumulative_metric_dict: Dict[str, np.ndarray]) -> None:
    """

    :param args:
    :param experiment_name:
    :param avg_num_agreement_dict:
        Dict maps str to np.ndarray of shape (RUNS, num_samples // LOG_FREQ)
    :param cumulative_metric_dict:
        Dict maps str to np.ndarray of shape (RUNS, num_samples // LOG_FREQ)
    :param non_cumulative_metric_dict:
        Dict maps str to np.ndarray of shape (RUNS, num_samples // LOG_FREQ)
    :return:
    """

    # avg over runs
    if args.metric == 'accuracy':
        method_list = ['non-active', 'ts_uniform', 'ts_informed']
    elif args.metric == 'calibration_error':
        method_list = ['non-active', 'ts']

    for method in method_list:
        avg_num_agreement_dict[method] = avg_num_agreement_dict[method].mean(axis=0)
        cumulative_metric_dict[method] = cumulative_metric_dict[method].mean(axis=0)
        non_cumulative_metric_dict[method] = non_cumulative_metric_dict[method].mean(axis=0)

    _comparison_plot(avg_num_agreement_dict,
                     args.output / experiment_name / "avg_num_agreement.pdf",
                     'Avg number of agreement')
    _comparison_plot(cumulative_metric_dict,
                     args.output / experiment_name / "cumulative.pdf",
                     ('Cumulative %s' % args.metric))
    _comparison_plot(non_cumulative_metric_dict,
                     args.output / experiment_name / "non_cumulative.pdf",
                     ('Non cumulative %s' % args.metric))


def main_accuracy_topk(args: argparse.Namespace, SAMPLE=True, EVAL=True, PLOT=True) -> None:
    num_classes = num_classes_dict[args.dataset]

    categories, observations, confidences, idx2category, category2idx = prepare_data(datafile_dict[args.dataset], False)
    num_samples = len(observations)

    UNIFORM_PRIOR = np.ones((num_classes, 2)) / 2 * PRIOR_STRENGTH
    confidence = _get_confidence_k(categories, confidences, num_classes)
    INFORMED_PRIOR = np.array([confidence, 1 - confidence]).T * PRIOR_STRENGTH

    experiment_name = '%s_%s_%s_top%d_runs%d' % (args.dataset, args.metric, args.mode, args.topk, RUNS)

    if not (args.output / experiment_name).is_dir():
        (args.output / experiment_name).mkdir()

    sampled_categories_dict = {
        'non-active': np.empty((RUNS, num_samples), dtype=int),
        'ts_uniform': np.empty((RUNS, num_samples), dtype=int),
        'ts_informed': np.empty((RUNS, num_samples), dtype=int),
    }
    sampled_observations_dict = {
        'non-active': np.empty((RUNS, num_samples), dtype=bool),
        'ts_uniform': np.empty((RUNS, num_samples), dtype=bool),
        'ts_informed': np.empty((RUNS, num_samples), dtype=bool),
    }
    sampled_scores_dict = {
        'non-active': np.empty((RUNS, num_samples), dtype=float),
        'ts_uniform': np.empty((RUNS, num_samples), dtype=float),
        'ts_informed': np.empty((RUNS, num_samples), dtype=float),
    }

    avg_num_agreement_dict = {
        'non-active': np.zeros((RUNS, num_samples // LOG_FREQ)),
        'ts_uniform': np.zeros((RUNS, num_samples // LOG_FREQ)),
        'ts_informed': np.zeros((RUNS, num_samples // LOG_FREQ)),
    }
    cumulative_metric_dict = {
        'non-active': np.zeros((RUNS, num_samples // LOG_FREQ)),
        'ts_uniform': np.zeros((RUNS, num_samples // LOG_FREQ)),
        'ts_informed': np.zeros((RUNS, num_samples // LOG_FREQ)),
    }
    non_cumulative_metric_dict = {
        'non-active': np.zeros((RUNS, num_samples // LOG_FREQ)),
        'ts_uniform': np.zeros((RUNS, num_samples // LOG_FREQ)),
        'ts_informed': np.zeros((RUNS, num_samples // LOG_FREQ)),
    }

    if SAMPLE:
        for r in tqdm(range(RUNS)):
            sampled_categories_dict['non-active'][r], sampled_observations_dict['non-active'][r], sampled_scores_dict['non-active'][
                r] = get_samples_topk(args,
                                      categories,
                                      observations,
                                      confidences,
                                      num_classes,
                                      num_samples,
                                      sample_method='random',
                                      prior=UNIFORM_PRIOR,
                                      random_seed=r)

            sampled_categories_dict['ts_uniform'][r], sampled_observations_dict['ts_uniform'][r], \
            sampled_scores_dict['ts_uniform'][r] = get_samples_topk(args,
                                                                    categories,
                                                                    observations,
                                                                    confidences,
                                                                    num_classes,
                                                                    num_samples,
                                                                    sample_method='ts',
                                                                    prior=UNIFORM_PRIOR,
                                                                    random_seed=r)
            sampled_categories_dict['ts_informed'][r], sampled_observations_dict['ts_informed'][r], \
            sampled_scores_dict['ts_informed'][r] = get_samples_topk(args,
                                                                     categories,
                                                                     observations,
                                                                     confidences,
                                                                     num_classes,
                                                                     num_samples,
                                                                     sample_method='ts',
                                                                     prior=INFORMED_PRIOR,
                                                                     random_seed=r)
        # write samples to file
        for method in ['non-active', 'ts_uniform', 'ts_informed']:
            np.save(args.output / experiment_name / ('sampled_categories_%s.npy' % method),
                    sampled_categories_dict[method])
            np.save(args.output / experiment_name / ('sampled_observations_%s.npy' % method),
                    sampled_observations_dict[method])
            np.save(args.output / experiment_name / ('sampled_scores_%s.npy' % method), sampled_scores_dict[method])
    else:
        # load sampled categories, scores and observations from file
        for method in ['non-active', 'ts_uniform', 'ts_informed']:
            sampled_categories_dict[method] = np.load(
                args.output / experiment_name / ('sampled_categories_%s.npy' % method))
            sampled_observations_dict[method] = np.load(
                args.output / experiment_name / ('sampled_observations_%s.npy' % method))
            sampled_scores_dict[method] = np.load(args.output / experiment_name / ('sampled_scores_%s.npy' % method))

    if EVAL:
        ground_truth = get_ground_truth(categories, observations, confidences, num_classes, args.metric, args.mode,
                                        topk=args.topk)
        for r in tqdm(range(RUNS)):
            avg_num_agreement_dict['non-active'][r], cumulative_metric_dict['non-active'][r], \
            non_cumulative_metric_dict['non-active'][r] = eval(args,
                                                           sampled_categories_dict['non-active'][r].tolist(),
                                                           sampled_observations_dict['non-active'][r].tolist(),
                                                           sampled_scores_dict['non-active'][r].tolist(),
                                                           ground_truth,
                                                           num_classes=num_classes,
                                                           prior=UNIFORM_PRIOR)

            avg_num_agreement_dict['ts_uniform'][r], cumulative_metric_dict['ts_uniform'][r], \
            non_cumulative_metric_dict['ts_uniform'][r] = eval(args,
                                                               sampled_categories_dict['ts_uniform'][r].tolist(),
                                                               sampled_observations_dict['ts_uniform'][r].tolist(),
                                                               sampled_scores_dict['ts_uniform'][r].tolist(),
                                                               ground_truth,
                                                               num_classes=num_classes,
                                                               prior=UNIFORM_PRIOR)

            avg_num_agreement_dict['ts_informed'][r], cumulative_metric_dict['ts_informed'][r], \
            non_cumulative_metric_dict['ts_informed'][r] = eval(args,
                                                                sampled_categories_dict['ts_informed'][r].tolist(),
                                                                sampled_observations_dict['ts_informed'][r].tolist(),
                                                                sampled_scores_dict['ts_informed'][r].tolist(),
                                                                ground_truth,
                                                                num_classes=num_classes,
                                                                prior=INFORMED_PRIOR)

        for method in ['non-active', 'ts_uniform', 'ts_informed']:
            np.save(args.output / experiment_name / ('avg_num_agreement_%s.npy' % method),
                    avg_num_agreement_dict[method])
            np.save(args.output / experiment_name / ('cumulative_metric_%s.npy' % method),
                    cumulative_metric_dict[method])
            np.save(args.output / experiment_name / ('non_cumulative_metric_%s.npy' % method),
                    non_cumulative_metric_dict[method])
    else:
        for method in ['non-active', 'ts_uniform', 'ts_informed']:
            avg_num_agreement_dict[method] = np.load(
                args.output / experiment_name / ('avg_num_agreement_%s.npy' % method))
            cumulative_metric_dict[method] = np.load(
                args.output / experiment_name / ('cumulative_metric_%s.npy' % method))
            non_cumulative_metric_dict[method] = np.load(
                args.output / experiment_name / ('non_cumulative_metric_%s.npy' % method))

    if PLOT:
        comparison_plot(args, experiment_name, avg_num_agreement_dict, cumulative_metric_dict,
                        non_cumulative_metric_dict)


def main_calibration_error_topk(args: argparse.Namespace, SAMPLE=True, EVAL=True, PLOT=True) -> None:
    num_classes = num_classes_dict[args.dataset]

    categories, observations, confidences, idx2category, category2idx = prepare_data(datafile_dict[args.dataset], False)
    num_samples = len(observations)

    experiment_name = '%s_%s_%s_top%d_runs%d' % (args.dataset, args.metric, args.mode, args.topk, RUNS)

    if not (args.output / experiment_name).is_dir():
        (args.output / experiment_name).mkdir()

    sampled_categories_dict = {
        'non-active': np.empty((RUNS, num_samples), dtype=int),
        'ts': np.empty((RUNS, num_samples), dtype=int),
    }
    sampled_observations_dict = {
        'non-active': np.empty((RUNS, num_samples), dtype=bool),
        'ts': np.empty((RUNS, num_samples), dtype=bool),
    }
    sampled_scores_dict = {
        'non-active': np.empty((RUNS, num_samples), dtype=float),
        'ts': np.empty((RUNS, num_samples), dtype=float),
    }

    avg_num_agreement_dict = {
        'non-active': np.zeros((RUNS, num_samples // LOG_FREQ)),
        'ts': np.zeros((RUNS, num_samples // LOG_FREQ)),
    }
    cumulative_metric_dict = {
        'non-active': np.zeros((RUNS, num_samples // LOG_FREQ)),
        'ts': np.zeros((RUNS, num_samples // LOG_FREQ)),
    }
    non_cumulative_metric_dict = {
        'non-active': np.zeros((RUNS, num_samples // LOG_FREQ)),
        'ts': np.zeros((RUNS, num_samples // LOG_FREQ)),
    }

    if SAMPLE:
<<<<<<< HEAD
        logging.info('Starting sampling')

        # COMMENT: @rloganiv - I think the only way to speed up sampling is to use multiple
        # processes, so that runs can be done in parallel. The code below is a lazy attempt at
        # doing so.
        def random_worker(queue):
            # Continue to work until queue is empty
            while not queue.empty():
                # Get a job (e.g. run index)
                run_idx = queue.get()
                experiment_name = args.dataset + '_ece_random_run_idx_'+ str(run_idx)
                get_samples_topk(args,
                                 categories,
                                 observations,
                                 confidences,
                                 NUM_CLASSES,
                                 N,
                                 sample_method='random',
                                 mode=MODE,
                                 metric='calibration_error',
                                 prior=None,
                                 # Arguments that change across runs below.
                                 random_seed=run_idx,
                                 experiment_name=experiment_name)
                queue.task_done()

        def ts_worker(queue):
            # Continue to work until queue is empty
            while not queue.empty():
                # Get a job (e.g. run index)
                run_idx = queue.get()
                experiment_name = args.dataset + '_ece_ts_run_idx_'+ str(run_idx)
                get_samples_topk(args,
                                 categories,
                                 observations,
                                 confidences,
                                 NUM_CLASSES,
                                 N,
                                 sample_method='ts',
                                 mode=MODE,
                                 metric='calibration_error',
                                 prior=None,
                                 # Arguments that change across runs below.
                                 random_seed=run_idx,
                                 experiment_name=experiment_name)
                queue.task_done()

        # Enqueue tasks
        logging.info('Enqueueing tasks')
        random_job_queue = JoinableQueue()
        ts_job_queue = JoinableQueue()
        for i in range(RUNS):
            random_job_queue.put(i)
            ts_job_queue.put(i)

        # Start random workers
        logging.info('Running random sampling')
        processes = []
        for j in range(args.sample_processes):
            process = Process(target=random_worker, args=(random_job_queue,))
            process.start()

        # Make sure all random workers are done before proceeding
        random_job_queue.join()

        # Start ts workers
        logging.info('Running Thompson sampling')
        processes = []
        for j in range(args.sample_processes):
            process = Process(target=ts_worker, args=(ts_job_queue,))
            process.start()

        # Make sure all ts workers are done before proceeding
        ts_job_queue.join()

    if EVAL:
        logging.info('Starting evaluation')
=======
        for r in tqdm(range(RUNS)):
            sampled_categories_dict['non-active'][r], sampled_observations_dict['non-active'][r], sampled_scores_dict['non-active'][
                r] = get_samples_topk(args,
                                      categories,
                                      observations,
                                      confidences,
                                      num_classes,
                                      num_samples,
                                      sample_method='random',
                                      prior=None,
                                      random_seed=r)
            sampled_categories_dict['ts'][r], sampled_observations_dict['ts'][r], \
            sampled_scores_dict['ts'][r] = get_samples_topk(args,
                                                            categories,
                                                            observations,
                                                            confidences,
                                                            num_classes,
                                                            num_samples,
                                                            sample_method='ts',
                                                            prior=None,
                                                            random_seed=r)
        # write samples to file
        for method in ['non-active', 'ts']:
            np.save(args.output / experiment_name / ('sampled_categories_%s.npy' % method),
                    sampled_categories_dict[method])
            np.save(args.output / experiment_name / ('sampled_observations_%s.npy' % method),
                    sampled_observations_dict[method])
            np.save(args.output / experiment_name / ('sampled_scores_%s.npy' % method), sampled_scores_dict[method])
    else:
        # load sampled categories, scores and observations from file
        for method in ['non-active', 'ts']:
            sampled_categories_dict[method] = np.load(
                args.output / experiment_name / ('sampled_categories_%s.npy' % method))
            sampled_observations_dict[method] = np.load(
                args.output / experiment_name / ('sampled_observations_%s.npy' % method))
            sampled_scores_dict[method] = np.load(args.output / experiment_name / ('sampled_scores_%s.npy' % method))

    if EVAL:
        ground_truth = get_ground_truth(categories, observations, confidences, num_classes, args.metric, args.mode,
                                        topk=args.topk)
>>>>>>> 9b59072e
        for r in tqdm(range(RUNS)):
            avg_num_agreement_dict['non-active'][r], cumulative_metric_dict['non-active'][r], \
            non_cumulative_metric_dict['non-active'][r] = eval(args,
                                                           sampled_categories_dict['non-active'][r].tolist(),
                                                           sampled_observations_dict['non-active'][r].tolist(),
                                                           sampled_scores_dict['non-active'][r].tolist(),
                                                           ground_truth,
                                                           num_classes=num_classes,
                                                           prior=None)

            avg_num_agreement_dict['ts'][r], cumulative_metric_dict['ts'][r], \
            non_cumulative_metric_dict['ts'][r] = eval(args,
                                                       sampled_categories_dict['ts'][r].tolist(),
                                                       sampled_observations_dict['ts'][r].tolist(),
                                                       sampled_scores_dict['ts'][r].tolist(),
                                                       ground_truth,
                                                       num_classes=num_classes,
                                                       prior=None)

        for method in ['non-active', 'ts']:
            np.save(args.output / experiment_name / ('avg_num_agreement_%s.npy' % method),
                    avg_num_agreement_dict[method])
            np.save(args.output / experiment_name / ('cumulative_metric_%s.npy' % method),
                    cumulative_metric_dict[method])
            np.save(args.output / experiment_name / ('non_cumulative_metric_%s.npy' % method),
                    non_cumulative_metric_dict[method])
    else:
        for method in ['non-active', 'ts']:
            avg_num_agreement_dict[method] = np.load(
                args.output / experiment_name / ('avg_num_agreement_%s.npy' % method))
            cumulative_metric_dict[method] = np.load(
                args.output / experiment_name / ('cumulative_metric_%s.npy' % method))
            non_cumulative_metric_dict[method] = np.load(
                args.output / experiment_name / ('non_cumulative_metric_%s.npy' % method))

    if PLOT:
        comparison_plot(args, experiment_name, avg_num_agreement_dict, cumulative_metric_dict,
                        non_cumulative_metric_dict)


if __name__ == "__main__":

    parser = argparse.ArgumentParser()
    parser.add_argument('dataset', type=str, default='cifar100', help='input dataset')
<<<<<<< HEAD
    parser.add_argument('--output', type=pathlib.Path, default=OUTPUT_DIR, help='output prefix')
    parser.add_argument('--fig_dir', type=pathlib.Path, default=FIGURE_DIR, help='figures output prefix')
    parser.add_argument('--topk', type=int, default=10, help='number of optimal arms to identify')
    parser.add_argument('--evaluation_freq', type=int,  default=1, help='Evaluation frequency. Set to a higher number to speed up evaluation on ImageNet and CIFAR.')
    parser.add_argument('--sample_processes', type=int, default=1, help='Number of sample processes. Increase to speed up sampling.')
=======
    parser.add_argument('-output', type=pathlib.Path, default=OUTPUT_DIR, help='output prefix')
    parser.add_argument('-topk', type=int, default=10, help='number of optimal arms to identify')
    parser.add_argument('-metric', type=str, help='accuracy or calibration_error')
    parser.add_argument('-mode', type=str, help='min or max, identify topk with highest/lowest reward')
>>>>>>> 9b59072e
    args, _ = parser.parse_known_args()

    logging.basicConfig(level=logging.INFO)
    if args.dataset not in DATASET_LIST:
        raise ValueError("%s is not in DATASET_LIST." % args.dataset)

    print(args.dataset, args.mode, '...')
    if args.metric == 'accuracy':
        main_accuracy_topk(args, SAMPLE=True, EVAL=True, PLOT=True)
    elif args.metric == 'calibration_error':
        main_calibration_error_topk(args, SAMPLE=True, EVAL=True, PLOT=True)<|MERGE_RESOLUTION|>--- conflicted
+++ resolved
@@ -51,7 +51,6 @@
     for _deque in deques:
         random.shuffle(_deque)
 
-<<<<<<< HEAD
     sampled_categories = np.zeros((num_samples,), dtype=np.int)
     sampled_observations = np.zeros((num_samples,), dtype=np.int)
     sampled_scores = np.zeros((num_samples,), dtype=np.float)
@@ -79,29 +78,6 @@
         # functions (e.g., during evaluation), and furthermore people using your code will have no
         # idea this has happened. If args.topk > 1 is not a valid choice for certain sample methods
         # then you should raise an Error early on.
-=======
-    sampled_categories = np.empty((num_samples,), dtype=int)
-    sampled_scores = np.empty((num_samples,), dtype=float)
-    sampled_observations = np.empty((num_samples,), dtype=bool)
-
-    idx = 0
-
-    topk = args.topk
-
-    while idx < num_samples:
-        # sampling process:
-        # if there are less than k available arms to play, switch to top 1, the sampling method has been switched to top1,
-        # then the return 'category_list' is an int
-        categories_list = SAMPLE_CATEGORY[sample_method].__call__(deques=deques,
-                                                                  random_seed=random_seed,
-                                                                  model=model,
-                                                                  mode=args.mode,
-                                                                  topk=topk,
-                                                                  max_ttts_trial=50,
-                                                                  ttts_beta=0.5,
-                                                                  epsilon=0.1,
-                                                                  ucb_c=1, )
->>>>>>> 9b59072e
         if type(categories_list) != list:
             categories_list = [categories_list]
             if topk != 1:
@@ -121,7 +97,6 @@
             sampled_categories[idx] = category
             sampled_observations[idx] = observation
 
-<<<<<<< HEAD
     # write sampled_categories, sampled_observations, sampled_scores to file
     dir = args.output / experiment_name
     try:
@@ -132,9 +107,6 @@
     pickle.dump(sampled_categories, open(dir / 'sampled_categories.pkl', "wb"))
     pickle.dump(sampled_observations, open(dir / 'sampled_observations.pkl', "wb"))
     pickle.dump(sampled_scores, open(dir / 'sampled_scores.pkl', "wb"))
-=======
-            idx += 1
->>>>>>> 9b59072e
 
     return sampled_categories, sampled_observations, sampled_scores
 
@@ -446,7 +418,6 @@
     }
 
     if SAMPLE:
-<<<<<<< HEAD
         logging.info('Starting sampling')
 
         # COMMENT: @rloganiv - I think the only way to speed up sampling is to use multiple
@@ -524,48 +495,6 @@
 
     if EVAL:
         logging.info('Starting evaluation')
-=======
-        for r in tqdm(range(RUNS)):
-            sampled_categories_dict['non-active'][r], sampled_observations_dict['non-active'][r], sampled_scores_dict['non-active'][
-                r] = get_samples_topk(args,
-                                      categories,
-                                      observations,
-                                      confidences,
-                                      num_classes,
-                                      num_samples,
-                                      sample_method='random',
-                                      prior=None,
-                                      random_seed=r)
-            sampled_categories_dict['ts'][r], sampled_observations_dict['ts'][r], \
-            sampled_scores_dict['ts'][r] = get_samples_topk(args,
-                                                            categories,
-                                                            observations,
-                                                            confidences,
-                                                            num_classes,
-                                                            num_samples,
-                                                            sample_method='ts',
-                                                            prior=None,
-                                                            random_seed=r)
-        # write samples to file
-        for method in ['non-active', 'ts']:
-            np.save(args.output / experiment_name / ('sampled_categories_%s.npy' % method),
-                    sampled_categories_dict[method])
-            np.save(args.output / experiment_name / ('sampled_observations_%s.npy' % method),
-                    sampled_observations_dict[method])
-            np.save(args.output / experiment_name / ('sampled_scores_%s.npy' % method), sampled_scores_dict[method])
-    else:
-        # load sampled categories, scores and observations from file
-        for method in ['non-active', 'ts']:
-            sampled_categories_dict[method] = np.load(
-                args.output / experiment_name / ('sampled_categories_%s.npy' % method))
-            sampled_observations_dict[method] = np.load(
-                args.output / experiment_name / ('sampled_observations_%s.npy' % method))
-            sampled_scores_dict[method] = np.load(args.output / experiment_name / ('sampled_scores_%s.npy' % method))
-
-    if EVAL:
-        ground_truth = get_ground_truth(categories, observations, confidences, num_classes, args.metric, args.mode,
-                                        topk=args.topk)
->>>>>>> 9b59072e
         for r in tqdm(range(RUNS)):
             avg_num_agreement_dict['non-active'][r], cumulative_metric_dict['non-active'][r], \
             non_cumulative_metric_dict['non-active'][r] = eval(args,
@@ -610,18 +539,11 @@
 
     parser = argparse.ArgumentParser()
     parser.add_argument('dataset', type=str, default='cifar100', help='input dataset')
-<<<<<<< HEAD
     parser.add_argument('--output', type=pathlib.Path, default=OUTPUT_DIR, help='output prefix')
     parser.add_argument('--fig_dir', type=pathlib.Path, default=FIGURE_DIR, help='figures output prefix')
     parser.add_argument('--topk', type=int, default=10, help='number of optimal arms to identify')
     parser.add_argument('--evaluation_freq', type=int,  default=1, help='Evaluation frequency. Set to a higher number to speed up evaluation on ImageNet and CIFAR.')
     parser.add_argument('--sample_processes', type=int, default=1, help='Number of sample processes. Increase to speed up sampling.')
-=======
-    parser.add_argument('-output', type=pathlib.Path, default=OUTPUT_DIR, help='output prefix')
-    parser.add_argument('-topk', type=int, default=10, help='number of optimal arms to identify')
-    parser.add_argument('-metric', type=str, help='accuracy or calibration_error')
-    parser.add_argument('-mode', type=str, help='min or max, identify topk with highest/lowest reward')
->>>>>>> 9b59072e
     args, _ = parser.parse_known_args()
 
     logging.basicConfig(level=logging.INFO)
